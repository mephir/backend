--- conflicted
+++ resolved
@@ -29,14 +29,10 @@
         }
     ],
     "require": {
-<<<<<<< HEAD
-        "laravel/framework": "5.1.*||5.2.*"
-=======
         "composer-plugin-api": "^1.0",
         "laravel/framework": "5.1.*||5.2.*",
-        "nodes/core": "dev-feature/composer-plugin",
+        "nodes/core": "^0.1",
         "nodes/database": "^0.1"
->>>>>>> 4bee2c32
     },
     "autoload": {
         "psr-4": {
